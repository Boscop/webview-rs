#include "webview.h"

#include <objc/objc-runtime.h>
#include <CoreGraphics/CoreGraphics.h>
#include <limits.h>

struct webview_priv {
  id pool;
  id window;
  id webview;
  id windowDelegate;
  int should_exit;
};

struct cocoa_webview {
  const char *url;
  const char *title;
  int width;
  int height;
  int resizable;
  int debug;
  int frameless;
  int visible;
<<<<<<< HEAD
  int min_width;
  int min_height;
=======
>>>>>>> c044126b
  webview_external_invoke_cb_t external_invoke_cb;
  struct webview_priv priv;
  void *userdata;
};

WEBVIEW_API void webview_free(webview_t w) {
	free(w);
}

WEBVIEW_API void* webview_get_user_data(webview_t w) {
  struct cocoa_webview* wv = (struct cocoa_webview*)w;
	return wv->userdata;
}

WEBVIEW_API webview_t webview_new(
  const char* title, const char* url, 
<<<<<<< HEAD
  int width, int height, int resizable, int debug, int frameless, int visible, int min_width, int min_height,
=======
  int width, int height, int resizable, int debug, int frameless, int visible,
>>>>>>> c044126b
  webview_external_invoke_cb_t external_invoke_cb, void* userdata) {
	struct cocoa_webview* wv = (struct cocoa_webview*)calloc(1, sizeof(*wv));
	wv->width = width;
	wv->height = height;
	wv->title = title;
	wv->url = url;
	wv->resizable = resizable;
	wv->debug = debug;
  wv->frameless = frameless;
  wv->visible = visible;
<<<<<<< HEAD
  wv->min_width = min_width;
  wv->min_height = min_height;
=======
>>>>>>> c044126b
	wv->external_invoke_cb = external_invoke_cb;
	wv->userdata = userdata;
	if (webview_init(wv) != 0) {
		webview_free(wv);
		return NULL;
	}
	return wv;
}

#define NSAlertStyleWarning 0
#define NSAlertStyleCritical 2
#define NSWindowStyleMaskResizable 8
#define NSWindowStyleMaskMiniaturizable 4
#define NSWindowStyleMaskTitled 1
#define NSWindowStyleMaskClosable 2
#define NSWindowStyleMaskFullScreen (1 << 14)
#define NSViewWidthSizable 2
#define NSViewHeightSizable 16
#define NSBackingStoreBuffered 2
#define NSEventMaskAny ULONG_MAX
#define NSEventModifierFlagCommand (1 << 20)
#define NSEventModifierFlagOption (1 << 19)
#define NSAlertStyleInformational 1
#define NSAlertFirstButtonReturn 1000
#define WKNavigationActionPolicyDownload 2
#define NSModalResponseOK 1
#define WKNavigationActionPolicyDownload 2
#define WKNavigationResponsePolicyAllow 1
#define WKUserScriptInjectionTimeAtDocumentStart 0
#define NSApplicationActivationPolicyRegular 0
#define NSApplicationDefinedEvent 15
#define NSWindowStyleMaskBorderless 0

static id get_nsstring(const char *c_str) {
  return objc_msgSend((id)objc_getClass("NSString"),
                      sel_registerName("stringWithUTF8String:"), c_str);
}

static id create_menu_item(id title, const char *action, const char *key) {
  id item =
      objc_msgSend((id)objc_getClass("NSMenuItem"), sel_registerName("alloc"));
  objc_msgSend(item, sel_registerName("initWithTitle:action:keyEquivalent:"),
               title, sel_registerName(action), get_nsstring(key));
  objc_msgSend(item, sel_registerName("autorelease"));

  return item;
}

static void webview_window_will_close(id self, SEL cmd, id notification) {
  struct cocoa_webview *wv =
      (struct cocoa_webview *)objc_getAssociatedObject(self, "webview");
  wv->priv.should_exit = 1;
  /***
  Since by default for `webview_loop` is set to be blocking
  we need to somehow signal the application that our
  state has changed. The activity in the `invoke_handler` does
  not interact with the `webview_loop` at all. This means that
  the `exit` wouldn't be recognized by the application until
  another event occurs like mouse movement or a key press.
  To enable the invoke_handler to notify the application
  correctly we need to send a custom event to the application.
  We are going to first create an event with the type
  NSApplicationDefined, and zero for all the other properties.
  ***/
  id event = objc_msgSend((id)objc_getClass("NSEvent"),
                  sel_registerName("otherEventWithType:location:modifierFlags:timestamp:windowNumber:context:subtype:data1:data2:"),
                  NSApplicationDefinedEvent,
                  (id)objc_getClass("NSZeroPoint"),
                  0, 0.0, 0, NULL, 0, 0, 0);
  id app = objc_msgSend((id)objc_getClass("NSApplication"),
                        sel_registerName("sharedApplication"));
  /***
  With a custom event crated and a pointer to the sharedApplication
  we can now send the event. We need to make sure it get's queued as
  early as possible, so we will set the argument atStart to
  the NSDate distantPast constructor. This will trigger a noop
  event on the application allowing the `webview_loop` to continue
  its current iteration.
  ***/
  objc_msgSend(app, sel_registerName("postEvent:atStart:"), event, 
                    objc_msgSend((id)objc_getClass("NSDate"),
                      sel_registerName("distantPast")));
}

static void webview_external_invoke(id self, SEL cmd, id contentController,
                                    id message) {
  struct cocoa_webview *wv =
      (struct cocoa_webview *)objc_getAssociatedObject(contentController, "webview");
  if (wv == NULL || wv->external_invoke_cb == NULL) {
    return;
  }

  wv->external_invoke_cb(wv, (const char *)objc_msgSend(
                               objc_msgSend(message, sel_registerName("body")),
                               sel_registerName("UTF8String")));
}

static void run_open_panel(id self, SEL cmd, id webView, id parameters,
                           id frame, void (^completionHandler)(id)) {

  id openPanel = objc_msgSend((id)objc_getClass("NSOpenPanel"),
                              sel_registerName("openPanel"));

  objc_msgSend(
      openPanel, sel_registerName("setAllowsMultipleSelection:"),
      objc_msgSend(parameters, sel_registerName("allowsMultipleSelection")));

  objc_msgSend(openPanel, sel_registerName("setCanChooseFiles:"), 1);
  objc_msgSend(
      openPanel, sel_registerName("beginWithCompletionHandler:"), ^(id result) {
        if (result == (id)NSModalResponseOK) {
          completionHandler(objc_msgSend(openPanel, sel_registerName("URLs")));
        } else {
          completionHandler(nil);
        }
      });
}

static void run_save_panel(id self, SEL cmd, id download, id filename,
                           void (^completionHandler)(int allowOverwrite,
                                                     id destination)) {
  id savePanel = objc_msgSend((id)objc_getClass("NSSavePanel"),
                              sel_registerName("savePanel"));
  objc_msgSend(savePanel, sel_registerName("setCanCreateDirectories:"), 1);
  objc_msgSend(savePanel, sel_registerName("setNameFieldStringValue:"),
               filename);
  objc_msgSend(savePanel, sel_registerName("beginWithCompletionHandler:"),
               ^(id result) {
                 if (result == (id)NSModalResponseOK) {
                   id url = objc_msgSend(savePanel, sel_registerName("URL"));
                   id path = objc_msgSend(url, sel_registerName("path"));
                   completionHandler(1, path);
                 } else {
                   completionHandler(NO, nil);
                 }
               });
}

static void run_confirmation_panel(id self, SEL cmd, id webView, id message,
                                   id frame, void (^completionHandler)(bool)) {

  id alert =
      objc_msgSend((id)objc_getClass("NSAlert"), sel_registerName("new"));
  objc_msgSend(alert, sel_registerName("setIcon:"),
               objc_msgSend((id)objc_getClass("NSImage"),
                            sel_registerName("imageNamed:"),
                            get_nsstring("NSCaution")));
  objc_msgSend(alert, sel_registerName("setShowsHelp:"), 0);
  objc_msgSend(alert, sel_registerName("setInformativeText:"), message);
  objc_msgSend(alert, sel_registerName("addButtonWithTitle:"),
               get_nsstring("OK"));
  objc_msgSend(alert, sel_registerName("addButtonWithTitle:"),
               get_nsstring("Cancel"));
  if (objc_msgSend(alert, sel_registerName("runModal")) ==
      (id)NSAlertFirstButtonReturn) {
    completionHandler(true);
  } else {
    completionHandler(false);
  }
  objc_msgSend(alert, sel_registerName("release"));
}

static void run_alert_panel(id self, SEL cmd, id webView, id message, id frame,
                            void (^completionHandler)(void)) {
  id alert =
      objc_msgSend((id)objc_getClass("NSAlert"), sel_registerName("new"));
  objc_msgSend(alert, sel_registerName("setIcon:"),
               objc_msgSend((id)objc_getClass("NSImage"),
                            sel_registerName("imageNamed:"),
                            get_nsstring("NSCaution")));
  objc_msgSend(alert, sel_registerName("setShowsHelp:"), 0);
  objc_msgSend(alert, sel_registerName("setInformativeText:"), message);
  objc_msgSend(alert, sel_registerName("addButtonWithTitle:"),
               get_nsstring("OK"));
  objc_msgSend(alert, sel_registerName("runModal"));
  objc_msgSend(alert, sel_registerName("release"));
  completionHandler();
}

static void download_failed(id self, SEL cmd, id download, id error) {
  printf("%s",
         (const char *)objc_msgSend(
             objc_msgSend(error, sel_registerName("localizedDescription")),
             sel_registerName("UTF8String")));
}

static void make_nav_policy_decision(id self, SEL cmd, id webView, id response,
                                     void (^decisionHandler)(int)) {
  if (objc_msgSend(response, sel_registerName("canShowMIMEType")) == 0) {
    decisionHandler(WKNavigationActionPolicyDownload);
  } else {
    decisionHandler(WKNavigationResponsePolicyAllow);
  }
}

WEBVIEW_API int webview_init(webview_t w) {
  struct cocoa_webview* wv = (struct cocoa_webview*)w;
  wv->priv.pool = objc_msgSend((id)objc_getClass("NSAutoreleasePool"),
                              sel_registerName("new"));
  objc_msgSend((id)objc_getClass("NSApplication"),
               sel_registerName("sharedApplication"));

  static Class __WKScriptMessageHandler;
  if(__WKScriptMessageHandler == NULL) {
    __WKScriptMessageHandler = objc_allocateClassPair(
      objc_getClass("NSObject"), "__WKScriptMessageHandler", 0);
    class_addProtocol(__WKScriptMessageHandler, objc_getProtocol("WKScriptMessageHandler"));
    class_addMethod(
        __WKScriptMessageHandler,
        sel_registerName("userContentController:didReceiveScriptMessage:"),
        (IMP)webview_external_invoke, "v@:@@");
    objc_registerClassPair(__WKScriptMessageHandler);
  }

  id scriptMessageHandler =
      objc_msgSend((id)__WKScriptMessageHandler, sel_registerName("new"));

  /***
   _WKDownloadDelegate is an undocumented/private protocol with methods called
   from WKNavigationDelegate
   References:
   https://github.com/WebKit/webkit/blob/master/Source/WebKit/UIProcess/API/Cocoa/_WKDownload.h
   https://github.com/WebKit/webkit/blob/master/Source/WebKit/UIProcess/API/Cocoa/_WKDownloadDelegate.h
   https://github.com/WebKit/webkit/blob/master/Tools/TestWebKitAPI/Tests/WebKitCocoa/Download.mm
   ***/

  static Class __WKDownloadDelegate;
  if(__WKDownloadDelegate == NULL) {
    __WKDownloadDelegate = objc_allocateClassPair(
      objc_getClass("NSObject"), "__WKDownloadDelegate", 0);
    class_addProtocol(__WKDownloadDelegate, objc_getProtocol("WKDownloadDelegate"));

    class_addMethod(
        __WKDownloadDelegate,
        sel_registerName("_download:decideDestinationWithSuggestedFilename:"
                        "completionHandler:"),
        (IMP)run_save_panel, "v@:@@?");
    class_addMethod(__WKDownloadDelegate,
                    sel_registerName("_download:didFailWithError:"),
                    (IMP)download_failed, "v@:@@");
    objc_registerClassPair(__WKDownloadDelegate);
  }
  
  id downloadDelegate =
      objc_msgSend((id)__WKDownloadDelegate, sel_registerName("new"));

  static Class __WKPreferences;
  if(__WKPreferences == NULL) {
    __WKPreferences = objc_allocateClassPair(objc_getClass("WKPreferences"),
                                                 "__WKPreferences", 0);
    objc_property_attribute_t type = {"T", "c"};
    objc_property_attribute_t ownership = {"N", ""};
    objc_property_attribute_t attrs[] = {type, ownership};
    class_replaceProperty(__WKPreferences, "developerExtrasEnabled", attrs, 2);
    objc_registerClassPair(__WKPreferences);
  }
  id wkPref = objc_msgSend((id)__WKPreferences, sel_registerName("new"));
  objc_msgSend(wkPref, sel_registerName("setValue:forKey:"),
               objc_msgSend((id)objc_getClass("NSNumber"),
                            sel_registerName("numberWithBool:"), !!wv->debug),
               objc_msgSend((id)objc_getClass("NSString"),
                            sel_registerName("stringWithUTF8String:"),
                            "developerExtrasEnabled"));

  id userController = objc_msgSend((id)objc_getClass("WKUserContentController"),
                                   sel_registerName("new"));
  objc_setAssociatedObject(userController, "webview", (id)(w),
                           OBJC_ASSOCIATION_ASSIGN);
  objc_msgSend(
      userController, sel_registerName("addScriptMessageHandler:name:"),
      scriptMessageHandler,
      objc_msgSend((id)objc_getClass("NSString"),
                   sel_registerName("stringWithUTF8String:"), "invoke"));

  /***
   In order to maintain compatibility with the other 'webviews' we need to
   override window.external.invoke to call
   webkit.messageHandlers.invoke.postMessage
   ***/

  id windowExternalOverrideScript = objc_msgSend(
      (id)objc_getClass("WKUserScript"), sel_registerName("alloc"));
  objc_msgSend(
      windowExternalOverrideScript,
      sel_registerName("initWithSource:injectionTime:forMainFrameOnly:"),
      get_nsstring("window.external = this; invoke = function(arg){ "
                   "webkit.messageHandlers.invoke.postMessage(arg); };"),
      WKUserScriptInjectionTimeAtDocumentStart, 0);

  objc_msgSend(userController, sel_registerName("addUserScript:"),
               windowExternalOverrideScript);

  id config = objc_msgSend((id)objc_getClass("WKWebViewConfiguration"),
                           sel_registerName("new"));
  id processPool = objc_msgSend(config, sel_registerName("processPool"));
  objc_msgSend(processPool, sel_registerName("_setDownloadDelegate:"),
               downloadDelegate);
  objc_msgSend(config, sel_registerName("setProcessPool:"), processPool);
  objc_msgSend(config, sel_registerName("setUserContentController:"),
               userController);
  objc_msgSend(config, sel_registerName("setPreferences:"), wkPref);

  static Class __NSWindowDelegate;
  if(__NSWindowDelegate == NULL) {
    __NSWindowDelegate = objc_allocateClassPair(objc_getClass("NSObject"),
                                                    "__NSWindowDelegate", 0);
    class_addProtocol(__NSWindowDelegate, objc_getProtocol("NSWindowDelegate"));
    class_replaceMethod(__NSWindowDelegate, sel_registerName("windowWillClose:"),
                        (IMP)webview_window_will_close, "v@:@");
    objc_registerClassPair(__NSWindowDelegate);
  }

  wv->priv.windowDelegate =
      objc_msgSend((id)__NSWindowDelegate, sel_registerName("new"));

  objc_setAssociatedObject(wv->priv.windowDelegate, "webview", (id)(w),
                           OBJC_ASSOCIATION_ASSIGN);

  id nsTitle =
      objc_msgSend((id)objc_getClass("NSString"),
                   sel_registerName("stringWithUTF8String:"), wv->title);

  CGRect r = CGRectMake(0, 0, wv->width, wv->height);
  unsigned int style;
  if (wv->frameless) {
    style = NSWindowStyleMaskBorderless | NSWindowStyleMaskMiniaturizable;
  } else {
    style = NSWindowStyleMaskTitled | NSWindowStyleMaskClosable |
                        NSWindowStyleMaskMiniaturizable;
  }
  if (wv->resizable) {
    style = style | NSWindowStyleMaskResizable;
  }

  wv->priv.window =
      objc_msgSend((id)objc_getClass("NSWindow"), sel_registerName("alloc"));
  objc_msgSend(wv->priv.window,
               sel_registerName("initWithContentRect:styleMask:backing:defer:"),
               r, style, NSBackingStoreBuffered, 0);

  objc_msgSend(wv->priv.window, sel_registerName("autorelease"));
  objc_msgSend(wv->priv.window, sel_registerName("setTitle:"), nsTitle);
  objc_msgSend(wv->priv.window, sel_registerName("setDelegate:"),
               wv->priv.windowDelegate);
  objc_msgSend(wv->priv.window, sel_registerName("center"));

  static Class __WKUIDelegate;
  if(__WKUIDelegate == NULL) {
    __WKUIDelegate = objc_allocateClassPair(objc_getClass("NSObject"), "__WKUIDelegate", 0);
    class_addProtocol(__WKUIDelegate, objc_getProtocol("WKUIDelegate"));
    class_addMethod(__WKUIDelegate,
                    sel_registerName("webView:runOpenPanelWithParameters:"
                                    "initiatedByFrame:completionHandler:"),
                    (IMP)run_open_panel, "v@:@@@?");
    class_addMethod(__WKUIDelegate,
                    sel_registerName("webView:runJavaScriptAlertPanelWithMessage:"
                                    "initiatedByFrame:completionHandler:"),
                    (IMP)run_alert_panel, "v@:@@@?");
    class_addMethod(
        __WKUIDelegate,
        sel_registerName("webView:runJavaScriptConfirmPanelWithMessage:"
                        "initiatedByFrame:completionHandler:"),
        (IMP)run_confirmation_panel, "v@:@@@?");
    objc_registerClassPair(__WKUIDelegate);
  }
  id uiDel = objc_msgSend((id)__WKUIDelegate, sel_registerName("new"));

  static Class __WKNavigationDelegate;
  if(__WKNavigationDelegate == NULL) {
    __WKNavigationDelegate = objc_allocateClassPair(
      objc_getClass("NSObject"), "__WKNavigationDelegate", 0);
    class_addProtocol(__WKNavigationDelegate,
                      objc_getProtocol("WKNavigationDelegate"));
    class_addMethod(
        __WKNavigationDelegate,
        sel_registerName(
            "webView:decidePolicyForNavigationResponse:decisionHandler:"),
        (IMP)make_nav_policy_decision, "v@:@@?");
    objc_registerClassPair(__WKNavigationDelegate);
  }
  id navDel = objc_msgSend((id)__WKNavigationDelegate, sel_registerName("new"));

  wv->priv.webview =
      objc_msgSend((id)objc_getClass("WKWebView"), sel_registerName("alloc"));
  objc_msgSend(wv->priv.webview,
               sel_registerName("initWithFrame:configuration:"), r, config);
  objc_msgSend(wv->priv.webview, sel_registerName("setUIDelegate:"), uiDel);
  objc_msgSend(wv->priv.webview, sel_registerName("setNavigationDelegate:"),
               navDel);

  id nsURL = objc_msgSend((id)objc_getClass("NSURL"),
                          sel_registerName("URLWithString:"),
                          get_nsstring(wv->url == NULL ? "" : wv->url));

  objc_msgSend(wv->priv.webview, sel_registerName("loadRequest:"),
               objc_msgSend((id)objc_getClass("NSURLRequest"),
                            sel_registerName("requestWithURL:"), nsURL));
  objc_msgSend(wv->priv.webview, sel_registerName("setAutoresizesSubviews:"), 1);
  objc_msgSend(wv->priv.webview, sel_registerName("setAutoresizingMask:"),
               (NSViewWidthSizable | NSViewHeightSizable));
  objc_msgSend(objc_msgSend(wv->priv.window, sel_registerName("contentView")),
               sel_registerName("addSubview:"), wv->priv.webview);

  if (wv->visible) {
    objc_msgSend(wv->priv.window, sel_registerName("orderFrontRegardless"));
  }
<<<<<<< HEAD

  objc_msgSend(wv->priv.window, sel_registerName("setMinSize:"), CGSizeMake(wv->min_width, wv->min_height));
=======
>>>>>>> c044126b

  objc_msgSend(objc_msgSend((id)objc_getClass("NSApplication"),
                            sel_registerName("sharedApplication")),
               sel_registerName("setActivationPolicy:"),
               NSApplicationActivationPolicyRegular);

  objc_msgSend(objc_msgSend((id)objc_getClass("NSApplication"),
                            sel_registerName("sharedApplication")),
               sel_registerName("finishLaunching"));

  objc_msgSend(objc_msgSend((id)objc_getClass("NSApplication"),
                            sel_registerName("sharedApplication")),
               sel_registerName("activateIgnoringOtherApps:"), 1);

  id menubar =
      objc_msgSend((id)objc_getClass("NSMenu"), sel_registerName("alloc"));
  objc_msgSend(menubar, sel_registerName("initWithTitle:"), get_nsstring(""));
  objc_msgSend(menubar, sel_registerName("autorelease"));

  id appName = objc_msgSend(objc_msgSend((id)objc_getClass("NSProcessInfo"),
                                         sel_registerName("processInfo")),
                            sel_registerName("processName"));

  id appMenuItem =
      objc_msgSend((id)objc_getClass("NSMenuItem"), sel_registerName("alloc"));
  objc_msgSend(appMenuItem,
               sel_registerName("initWithTitle:action:keyEquivalent:"), appName,
               NULL, get_nsstring(""));

  id appMenu =
      objc_msgSend((id)objc_getClass("NSMenu"), sel_registerName("alloc"));
  objc_msgSend(appMenu, sel_registerName("initWithTitle:"), appName);
  objc_msgSend(appMenu, sel_registerName("autorelease"));

  objc_msgSend(appMenuItem, sel_registerName("setSubmenu:"), appMenu);
  objc_msgSend(menubar, sel_registerName("addItem:"), appMenuItem);

  id title =
      objc_msgSend(get_nsstring("Hide "),
                   sel_registerName("stringByAppendingString:"), appName);
  id item = create_menu_item(title, "hide:", "h");
  objc_msgSend(appMenu, sel_registerName("addItem:"), item);

  item = create_menu_item(get_nsstring("Hide Others"),
                          "hideOtherApplications:", "h");
  objc_msgSend(item, sel_registerName("setKeyEquivalentModifierMask:"),
               (NSEventModifierFlagOption | NSEventModifierFlagCommand));
  objc_msgSend(appMenu, sel_registerName("addItem:"), item);

  item =
      create_menu_item(get_nsstring("Show All"), "unhideAllApplications:", "");
  objc_msgSend(appMenu, sel_registerName("addItem:"), item);

  objc_msgSend(appMenu, sel_registerName("addItem:"),
               objc_msgSend((id)objc_getClass("NSMenuItem"),
                            sel_registerName("separatorItem")));

  title = objc_msgSend(get_nsstring("Quit "),
                       sel_registerName("stringByAppendingString:"), appName);
  item = create_menu_item(title, "terminate:", "q");
  objc_msgSend(appMenu, sel_registerName("addItem:"), item);

  objc_msgSend(objc_msgSend((id)objc_getClass("NSApplication"),
                            sel_registerName("sharedApplication")),
               sel_registerName("setMainMenu:"), menubar);

  wv->priv.should_exit = 0;
  return 0;
}

WEBVIEW_API int webview_loop(webview_t w, int blocking) {
  struct cocoa_webview* wv = (struct cocoa_webview*)w;
  id until = (blocking ? objc_msgSend((id)objc_getClass("NSDate"),
                                      sel_registerName("distantFuture"))
                       : objc_msgSend((id)objc_getClass("NSDate"),
                                      sel_registerName("distantPast")));
  id app = objc_msgSend((id)objc_getClass("NSApplication"),
                   sel_registerName("sharedApplication"));
  id event = objc_msgSend(
      app,
      sel_registerName("nextEventMatchingMask:untilDate:inMode:dequeue:"),
      ULONG_MAX, until,
      objc_msgSend((id)objc_getClass("NSString"),
                   sel_registerName("stringWithUTF8String:"),
                   "kCFRunLoopDefaultMode"),
      true);

  if (event) {
    objc_msgSend(objc_msgSend((id)objc_getClass("NSApplication"),
                              sel_registerName("sharedApplication")),
                 sel_registerName("sendEvent:"), event);
  }
  return wv->priv.should_exit;
}

WEBVIEW_API int webview_eval(webview_t w, const char *js) {
  struct cocoa_webview* wv = (struct cocoa_webview*)w;
  objc_msgSend(wv->priv.webview,
               sel_registerName("evaluateJavaScript:completionHandler:"),
               get_nsstring(js), NULL);

  return 0;
}

WEBVIEW_API void webview_set_title(webview_t w, const char *title) {
  struct cocoa_webview* wv = (struct cocoa_webview*)w;
  objc_msgSend(wv->priv.window, sel_registerName("setTitle:"),
               get_nsstring(title));
}

WEBVIEW_API void webview_set_fullscreen(webview_t w, int fullscreen) {
  struct cocoa_webview* wv = (struct cocoa_webview*)w;
  unsigned long windowStyleMask = (unsigned long)objc_msgSend(
      wv->priv.window, sel_registerName("styleMask"));
  int b = (((windowStyleMask & NSWindowStyleMaskFullScreen) ==
            NSWindowStyleMaskFullScreen)
               ? 1
               : 0);
  if (b != fullscreen) {
    objc_msgSend(wv->priv.window, sel_registerName("toggleFullScreen:"), NULL);
  }
}

WEBVIEW_API void webview_set_maximized(webview_t w, int maximize) {
  struct cocoa_webview* wv = (struct cocoa_webview*)w;
  bool windowZoomStatus = (bool)objc_msgSend(
      wv->priv.window, sel_registerName("isZoomed"));
  if (windowZoomStatus != maximize) {
    objc_msgSend(wv->priv.window, sel_registerName("zoom:"), NULL);
  }
}

WEBVIEW_API void webview_set_minimized(webview_t w, int minimize) {
  struct cocoa_webview* wv = (struct cocoa_webview*)w;
  bool windowMinimizeStatus = (bool)objc_msgSend(
      wv->priv.window, sel_registerName("isMinimized"));
  if (minimize == windowMinimizeStatus) {
    return;
  }
  if (minimize) {
    objc_msgSend(wv->priv.window, sel_registerName("miniaturize:"), NULL);
  } else {
    objc_msgSend(wv->priv.window, sel_registerName("deminiaturize:"), NULL);
  }
  
}

WEBVIEW_API void webview_set_visible(webview_t w, int visible) {
  struct cocoa_webview* wv = (struct cocoa_webview*)w;

  if (visible) {
    objc_msgSend(wv->priv.window, sel_registerName("orderFrontRegardless"));
  } else {
    objc_msgSend(wv->priv.window, sel_registerName("orderOut"));
  }
}

WEBVIEW_API void webview_set_color(webview_t w, uint8_t r, uint8_t g,
                                   uint8_t b, uint8_t a) {
  struct cocoa_webview* wv = (struct cocoa_webview*)w;
  id color = objc_msgSend((id)objc_getClass("NSColor"),
                          sel_registerName("colorWithRed:green:blue:alpha:"),
                          (float)r / 255.0, (float)g / 255.0, (float)b / 255.0,
                          (float)a / 255.0);

  objc_msgSend(wv->priv.window, sel_registerName("setBackgroundColor:"), color);

  if (0.5 >= ((r / 255.0 * 299.0) + (g / 255.0 * 587.0) + (b / 255.0 * 114.0)) /
                 1000.0) {
    objc_msgSend(wv->priv.window, sel_registerName("setAppearance:"),
                 objc_msgSend((id)objc_getClass("NSAppearance"),
                              sel_registerName("appearanceNamed:"),
                              get_nsstring("NSAppearanceNameVibrantDark")));
  } else {
    objc_msgSend(wv->priv.window, sel_registerName("setAppearance:"),
                 objc_msgSend((id)objc_getClass("NSAppearance"),
                              sel_registerName("appearanceNamed:"),
                              get_nsstring("NSAppearanceNameVibrantLight")));
  }
  objc_msgSend(wv->priv.window, sel_registerName("setOpaque:"), 0);
  objc_msgSend(wv->priv.window,
               sel_registerName("setTitlebarAppearsTransparent:"), 1);
}
static void webview_dispatch_cb(void *arg) {
  struct webview_dispatch_arg *context = (struct webview_dispatch_arg *)arg;
  (context->fn)(context->w, context->arg);
  free(context);
}

WEBVIEW_API void webview_dispatch(webview_t w, webview_dispatch_fn fn,
                                  void *arg) {
  struct cocoa_webview* wv = (struct cocoa_webview*)w;
  struct webview_dispatch_arg *context = (struct webview_dispatch_arg *)malloc(
      sizeof(struct webview_dispatch_arg));
  context->w = w;
  context->arg = arg;
  context->fn = fn;
  dispatch_async_f(dispatch_get_main_queue(), context, webview_dispatch_cb);
}

WEBVIEW_API void webview_exit(webview_t w) {
  struct cocoa_webview* wv = (struct cocoa_webview*)w;
  wv->external_invoke_cb = NULL;
  objc_msgSend(wv->priv.window, sel_registerName("close"));
}

WEBVIEW_API void webview_print_log(const char *s) { printf("%s\n", s); }<|MERGE_RESOLUTION|>--- conflicted
+++ resolved
@@ -21,11 +21,8 @@
   int debug;
   int frameless;
   int visible;
-<<<<<<< HEAD
   int min_width;
   int min_height;
-=======
->>>>>>> c044126b
   webview_external_invoke_cb_t external_invoke_cb;
   struct webview_priv priv;
   void *userdata;
@@ -42,11 +39,7 @@
 
 WEBVIEW_API webview_t webview_new(
   const char* title, const char* url, 
-<<<<<<< HEAD
   int width, int height, int resizable, int debug, int frameless, int visible, int min_width, int min_height,
-=======
-  int width, int height, int resizable, int debug, int frameless, int visible,
->>>>>>> c044126b
   webview_external_invoke_cb_t external_invoke_cb, void* userdata) {
 	struct cocoa_webview* wv = (struct cocoa_webview*)calloc(1, sizeof(*wv));
 	wv->width = width;
@@ -57,11 +50,8 @@
 	wv->debug = debug;
   wv->frameless = frameless;
   wv->visible = visible;
-<<<<<<< HEAD
   wv->min_width = min_width;
   wv->min_height = min_height;
-=======
->>>>>>> c044126b
 	wv->external_invoke_cb = external_invoke_cb;
 	wv->userdata = userdata;
 	if (webview_init(wv) != 0) {
@@ -468,11 +458,8 @@
   if (wv->visible) {
     objc_msgSend(wv->priv.window, sel_registerName("orderFrontRegardless"));
   }
-<<<<<<< HEAD
-
+  
   objc_msgSend(wv->priv.window, sel_registerName("setMinSize:"), CGSizeMake(wv->min_width, wv->min_height));
-=======
->>>>>>> c044126b
 
   objc_msgSend(objc_msgSend((id)objc_getClass("NSApplication"),
                             sel_registerName("sharedApplication")),
