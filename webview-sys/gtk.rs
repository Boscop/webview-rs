#![cfg(all(target_family = "unix", not(target_os = "macos")))]

use gdk_sys::{gdk_threads_add_idle, GdkRGBA};
use gio_sys::GAsyncResult;
use glib_sys::*;
use gobject_sys::{g_signal_connect_data, GObject};
use gtk_sys::*;
use javascriptcore_sys::*;
use libc::{c_char, c_double, c_int, c_void};
use std::ffi::CStr;
use std::mem;
use std::ptr;
use webkit2gtk_sys::*;

type ExternalInvokeCallback = extern "C" fn(webview: *mut WebView, arg: *const c_char);

#[repr(C)]
struct WebView {
    url: *const c_char,
    title: *const c_char,
    width: c_int,
    height: c_int,
    resizable: c_int,
    debug: c_int,
    frameless: c_int,
    visible: c_int,
    external_invoke_cb: ExternalInvokeCallback,
    window: *mut GtkWidget,
    scroller: *mut GtkWidget,
    webview: *mut GtkWidget,
    inspector_window: *mut GtkWidget,
    queue: *mut GAsyncQueue,
    ready: c_int,
    js_busy: c_int,
    should_exit: c_int,
    userdata: *mut c_void,
}

#[no_mangle]
unsafe extern "C" fn webview_set_title(webview: *mut WebView, title: *const c_char) {
    gtk_window_set_title(mem::transmute((*webview).window), title);
}

#[no_mangle]
unsafe extern "C" fn webview_set_fullscreen(webview: *mut WebView, fullscreen: c_int) {
    if fullscreen > 0 {
        gtk_window_fullscreen(mem::transmute((*webview).window));
    } else {
        gtk_window_unfullscreen(mem::transmute((*webview).window));
    }
}

#[no_mangle]
unsafe extern "C" fn webview_set_maximized(webview: *mut WebView, maximize: c_int) {
    if maximize == gtk_window_is_maximized(mem::transmute((*webview).window)) {
        return;
    }
    if maximize > 0 {
        gtk_window_maximize(mem::transmute((*webview).window));
    } else {
        gtk_window_unmaximize(mem::transmute((*webview).window));
    }
}

#[no_mangle]
unsafe extern "C" fn webview_set_minimized(webview: *mut WebView, minimize: c_int) {
    if minimize == gtk_window_is_active(mem::transmute((*webview).window)) {
        return;
    }
    if minimize > 0 {
        gtk_window_iconify(mem::transmute((*webview).window));
    } else {
        gtk_window_deiconify(mem::transmute((*webview).window));
    }
}

#[no_mangle]
unsafe extern "C" fn webview_set_visible(webview: *mut WebView, visible: c_int) {
    if visible != 0 {
        gtk_widget_show_all(mem::transmute((*webview).window));
    } else {
        gtk_widget_hide(mem::transmute((*webview).window));
    }
}

#[no_mangle]
unsafe extern "C" fn webview_new(
    title: *const c_char,
    url: *const c_char,
    width: c_int,
    height: c_int,
    resizable: c_int,
    debug: c_int,
    frameless: c_int,
    visible: c_int,
<<<<<<< HEAD
=======
    min_width: c_int,
    min_height: c_int,
>>>>>>> afc8f261
    external_invoke_cb: ExternalInvokeCallback,
    userdata: *mut c_void,
) -> *mut WebView {
    let w = Box::new(WebView {
        url,
        title,
        width,
        height,
        resizable,
        debug,
        frameless,
        visible,
        external_invoke_cb,
        window: ptr::null_mut(),
        scroller: ptr::null_mut(),
        webview: ptr::null_mut(),
        inspector_window: ptr::null_mut(),
        queue: ptr::null_mut(),
        ready: 0,
        js_busy: 0,
        should_exit: 0,
        userdata,
    });

    let w = Box::into_raw(w);

    if gtk_init_check(ptr::null_mut(), ptr::null_mut()) == GFALSE {
        return ptr::null_mut();
    }
    (*w).queue = g_async_queue_new();

    let window = gtk_window_new(GTK_WINDOW_TOPLEVEL);
    gtk_window_set_title(mem::transmute(window), title);
    (*w).window = window;

    if resizable > 0 {
        gtk_window_set_default_size(mem::transmute(window), width, height);
    } else {
        gtk_widget_set_size_request(mem::transmute(window), width, height);
    }

    if frameless > 0 {
        gtk_window_set_decorated(mem::transmute(window), 0);
    }

    gtk_window_set_resizable(mem::transmute(window), resizable);
    gtk_window_set_position(mem::transmute(window), GTK_WIN_POS_CENTER);

    let scroller = gtk_scrolled_window_new(ptr::null_mut(), ptr::null_mut());
    gtk_container_add(mem::transmute(window), scroller);
    (*w).scroller = scroller;

    let m = webkit_user_content_manager_new();
    webkit_user_content_manager_register_script_message_handler(
        m,
        CStr::from_bytes_with_nul_unchecked(b"external\0").as_ptr(),
    );

    g_signal_connect_data(
        mem::transmute(m),
        CStr::from_bytes_with_nul_unchecked(b"script-message-received::external\0").as_ptr(),
        Some(mem::transmute(external_message_received_cb as *const ())),
        mem::transmute(w),
        None,
        0,
    );

    let webview = webkit_web_view_new_with_user_content_manager(m);
    (*w).webview = webview;
    webkit_web_view_load_uri(
        mem::transmute(webview),
        if url.is_null() {
            b"\0".as_ptr() as *const _
        } else {
            url
        },
    );
    g_signal_connect_data(
        mem::transmute(webview),
        CStr::from_bytes_with_nul_unchecked(b"load-changed\0").as_ptr(),
        Some(mem::transmute(webview_load_changed_cb as *const ())),
        mem::transmute(w),
        None,
        0,
    );
    gtk_container_add(mem::transmute(scroller), webview);

    let settings = webkit_web_view_get_settings(mem::transmute(webview));
    // Enable webgl and canvas features.
    webkit_settings_set_enable_webgl(settings, 1);
    webkit_settings_set_enable_accelerated_2d_canvas(settings, 1);

    if debug > 0 {
        webkit_settings_set_enable_write_console_messages_to_stdout(settings, 1);
        webkit_settings_set_enable_developer_extras(settings, 1);
    } else {
        g_signal_connect_data(
            mem::transmute(webview),
            CStr::from_bytes_with_nul_unchecked(b"context-menu\0").as_ptr(),
            Some(mem::transmute(webview_context_menu_cb as *const ())),
            mem::transmute(w),
            None,
            0,
        );
    }

    if visible != 0 {
        gtk_widget_show_all(window);
    }

    webkit_web_view_run_javascript(
            mem::transmute(webview),
            CStr::from_bytes_with_nul_unchecked(b"window.external={invoke:function(x){window.webkit.messageHandlers.external.postMessage(x);}}\0").as_ptr(),
            ptr::null_mut(),
            None,
            ptr::null_mut(),
        );

    g_signal_connect_data(
        mem::transmute(window),
        CStr::from_bytes_with_nul_unchecked(b"destroy\0").as_ptr(),
        Some(mem::transmute(webview_destroy_cb as *const ())),
        mem::transmute(w),
        None,
        0,
    );

    w
}

extern "C" fn webview_context_menu_cb(
    _webview: *mut WebKitWebView,
    _default_menu: *mut GtkWidget,
    _hit_test_result: *mut WebKitHitTestResult,
    _triggered_with_keyboard: gboolean,
    _userdata: gboolean,
) -> gboolean {
    GTRUE
}

unsafe extern "C" fn external_message_received_cb(
    _m: *mut WebKitUserContentManager,
    r: *mut WebKitJavascriptResult,
    arg: gpointer,
) {
    let webview: *mut WebView = mem::transmute(arg);
    let context = webkit_javascript_result_get_global_context(r);
    let value = webkit_javascript_result_get_value(r);
    let js = JSValueToStringCopy(context, value, ptr::null_mut());
    let n = JSStringGetMaximumUTF8CStringSize(js);
    let mut s = Vec::new();
    s.reserve(n);
    JSStringGetUTF8CString(js, s.as_mut_ptr(), n);
    ((*webview).external_invoke_cb)(webview, s.as_ptr());
}

#[no_mangle]
unsafe extern "C" fn webview_get_user_data(webview: *mut WebView) -> *mut c_void {
    (*webview).userdata
}

#[no_mangle]
unsafe extern "C" fn webview_free(webview: *mut WebView) {
    let _ = Box::from_raw(webview);
}

#[no_mangle]
unsafe extern "C" fn webview_loop(webview: *mut WebView, blocking: c_int) -> c_int {
    gtk_main_iteration_do(blocking);
    (*webview).should_exit
}

#[no_mangle]
unsafe extern "C" fn webview_set_color(webview: *mut WebView, r: u8, g: u8, b: u8, a: u8) {
    let color = GdkRGBA {
        red: r as c_double / 255.0,
        green: g as c_double / 255.0,
        blue: b as c_double / 255.0,
        alpha: a as c_double / 255.0,
    };
    webkit_web_view_set_background_color(mem::transmute((*webview).webview), &color);
}

unsafe extern "C" fn webview_load_changed_cb(
    _webview: *mut WebKitWebView,
    event: WebKitLoadEvent,
    arg: gpointer,
) {
    let w: *mut WebView = mem::transmute(arg);
    if event == WEBKIT_LOAD_FINISHED {
        (*w).ready = 1;
    }
}

unsafe extern "C" fn webview_eval_finished(
    _object: *mut GObject,
    _result: *mut GAsyncResult,
    userdata: gpointer,
) {
    let webview: *mut WebView = mem::transmute(userdata);
    (*webview).js_busy = 0;
}

#[no_mangle]
unsafe extern "C" fn webview_eval(webview: *mut WebView, js: *const c_char) -> c_int {
    while (*webview).ready == 0 {
        g_main_context_iteration(ptr::null_mut(), GTRUE);
    }

    (*webview).js_busy = 1;

    webkit_web_view_run_javascript(
        mem::transmute((*webview).webview),
        js,
        ptr::null_mut(),
        Some(webview_eval_finished),
        mem::transmute(webview),
    );

    while (*webview).js_busy == 1 {
        g_main_context_iteration(ptr::null_mut(), GTRUE);
    }

    0
}

type DispatchFn = extern "C" fn(webview: *mut WebView, arg: *mut c_void);

#[repr(C)]
struct DispatchArg {
    func: DispatchFn,
    webview: *mut WebView,
    arg: *mut c_void,
}

unsafe extern "C" fn webview_dispatch_wrapper(userdata: gpointer) -> gboolean {
    let webview: *mut WebView = mem::transmute(userdata);

    loop {
        let arg: *mut DispatchArg = mem::transmute(g_async_queue_try_pop((*webview).queue));
        if arg.is_null() {
            break;
        }

        ((*arg).func)(webview, (*arg).arg);
        let _ = Box::from_raw(arg);
    }

    GFALSE
}

#[no_mangle]
unsafe extern "C" fn webview_dispatch(webview: *mut WebView, func: DispatchFn, arg: *mut c_void) {
    let arg = Box::new(DispatchArg { func, webview, arg });

    let queue = (*webview).queue;

    g_async_queue_lock(queue);
    g_async_queue_push_unlocked(queue, mem::transmute(Box::into_raw(arg)));

    if g_async_queue_length_unlocked(queue) == 1 {
        gdk_threads_add_idle(Some(webview_dispatch_wrapper), mem::transmute(webview));
    }

    g_async_queue_unlock(queue);
}

#[no_mangle]
unsafe extern "C" fn webview_destroy_cb(_widget: *mut GtkWidget, arg: gpointer) {
    webview_exit(mem::transmute(arg));
}

#[no_mangle]
unsafe extern "C" fn webview_exit(webview: *mut WebView) {
    (*webview).should_exit = 1;
}

#[no_mangle]
unsafe extern "C" fn webview_print_log(s: *const c_char) {
    let format = std::ffi::CString::new("%s\n").unwrap();
    libc::printf(format.as_ptr(), s);
}<|MERGE_RESOLUTION|>--- conflicted
+++ resolved
@@ -93,11 +93,8 @@
     debug: c_int,
     frameless: c_int,
     visible: c_int,
-<<<<<<< HEAD
-=======
     min_width: c_int,
     min_height: c_int,
->>>>>>> afc8f261
     external_invoke_cb: ExternalInvokeCallback,
     userdata: *mut c_void,
 ) -> *mut WebView {
